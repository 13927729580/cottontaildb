--- conflicted
+++ resolved
@@ -8,20 +8,11 @@
 import ch.unibas.dmi.dbis.cottontail.utilities.extensions.read
 import ch.unibas.dmi.dbis.cottontail.utilities.extensions.write
 import ch.unibas.dmi.dbis.cottontail.utilities.name.Name
-import it.unimi.dsi.fastutil.BigList
 import it.unimi.dsi.fastutil.longs.Long2LongOpenHashMap
-import it.unimi.dsi.fastutil.longs.Long2LongRBTreeMap
-import it.unimi.dsi.fastutil.longs.Long2ObjectLinkedOpenHashMap
 import it.unimi.dsi.fastutil.objects.ObjectBigArrayBigList
-import it.unimi.dsi.fastutil.objects.ObjectBigLists
 
 import java.lang.IllegalArgumentException
-import java.lang.Long.max
-
-import java.util.*
-import java.util.concurrent.atomic.AtomicLong
 import java.util.concurrent.locks.StampedLock
-import kotlin.collections.ArrayList
 
 /**
  * A [Recordset] as returned and processed by Cottontail DB. [Recordset]s are tables. A [Recordset]'s columns are defined by the [ColumnDef]'s
@@ -70,15 +61,8 @@
      *
      * @param values The values to add to this [Recordset].
      */
-<<<<<<< HEAD
-    @Synchronized
-    fun addRowUnsafe(values: Array<Value<*>?>) {
-        val next = this.maxTupleId.incrementAndGet()
-        this.map[next] = RecordsetRecord(tupleId = next, init = values)
-=======
     fun addRowUnsafe(values: Array<Value<*>?>) = this.lock.write {
         this.list.add(RecordsetRecord(this.list.size64()).assign(values))
->>>>>>> e76781a0
     }
 
     /**
@@ -88,14 +72,8 @@
      * @param tupleId The tupleId of the new [Record].
      * @param values The values to add to this [Recordset].
      */
-<<<<<<< HEAD
-    @Synchronized
-    fun addRowUnsafe(tupleId: Long, values: Array<Value<*>?>) {
-        this.map[this.maxTupleId.incrementAndGet()] = RecordsetRecord(tupleId = tupleId, init = values)
-=======
     fun addRowUnsafe(tupleId: Long, values: Array<Value<*>?>) = this.lock.write {
         this.list.add(RecordsetRecord(tupleId).assign(values))
->>>>>>> e76781a0
     }
 
     /**
@@ -107,14 +85,8 @@
      * @param values The values to add to this [Recordset].
      * @return True if [Record] was added, false otherwise.
      */
-<<<<<<< HEAD
-    @Synchronized
-    fun addRowIfUnsafe(tupleId: Long, predicate: BooleanPredicate, values: Array<Value<*>?>): Boolean {
-        val record = RecordsetRecord(tupleId = tupleId, init = values)
-=======
     fun addRowIfUnsafe(tupleId: Long, predicate: BooleanPredicate, values: Array<Value<*>?>): Boolean = this.lock.write {
         val record = RecordsetRecord(tupleId).assign(values)
->>>>>>> e76781a0
         return if (predicate.matches(record)) {
             this.list.add(record)
             true
@@ -130,27 +102,7 @@
      */
     fun addRow(record: Record) = this.lock.write {
         if (record.columns.contentDeepEquals(this.columns)) {
-<<<<<<< HEAD
-            val tupleId = this.maxTupleId.incrementAndGet()
-            this.map[tupleId] = RecordsetRecord(tupleId = tupleId, init = record.values)
-        } else {
-            throw IllegalArgumentException("The provided record (${this.columns.joinToString(".")}) is incompatible with this record set (${this.columns.joinToString(".")}.")
-        }
-    }
-
-    /**
-     * Creates a new [Record] given the provided tupleId and values and appends it to this [Recordset].
-     *
-     * @param tupleId The tupleId of the new [Record].
-     * @param record The values to add to this [Recordset].
-     */
-    @Synchronized
-    fun addRow(tupleId: Long, record: Record) {
-        if (record.columns.contentDeepEquals(this.columns)) {
-            this.map[this.maxTupleId.incrementAndGet()] = RecordsetRecord(tupleId = tupleId, init = record.values)
-=======
             this.list.add(RecordsetRecord(record.tupleId).assign(record.values))
->>>>>>> e76781a0
         } else {
             throw IllegalArgumentException("The provided record (${this.columns.joinToString(".")}) is incompatible with this record set (${this.columns.joinToString(".")}.")
         }
@@ -528,7 +480,6 @@
      */
     inner class RecordsetRecord(override val tupleId: Long, init: Array<Value<*>?>? = null) : Record {
 
-
         /** Array of [ColumnDef]s that describes the [Column][ch.unibas.dmi.dbis.cottontail.database.column.Column] of this [Record]. */
         override val columns: Array<ColumnDef<*>>
             get() = this@Recordset.columns
