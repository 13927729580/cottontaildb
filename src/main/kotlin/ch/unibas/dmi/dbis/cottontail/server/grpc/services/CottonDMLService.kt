package ch.unibas.dmi.dbis.cottontail.server.grpc.services

import ch.unibas.dmi.dbis.cottontail.database.catalogue.Catalogue
import ch.unibas.dmi.dbis.cottontail.database.column.*
import ch.unibas.dmi.dbis.cottontail.database.entity.Entity
import ch.unibas.dmi.dbis.cottontail.database.general.Transaction
import ch.unibas.dmi.dbis.cottontail.database.general.begin
import ch.unibas.dmi.dbis.cottontail.grpc.CottonDMLGrpc
import ch.unibas.dmi.dbis.cottontail.grpc.CottontailGrpc
import ch.unibas.dmi.dbis.cottontail.model.basics.ColumnDef
import ch.unibas.dmi.dbis.cottontail.model.recordset.StandaloneRecord
import ch.unibas.dmi.dbis.cottontail.model.exceptions.DatabaseException
import ch.unibas.dmi.dbis.cottontail.model.exceptions.ValidationException
import ch.unibas.dmi.dbis.cottontail.model.values.Value
import ch.unibas.dmi.dbis.cottontail.server.grpc.helper.*
import ch.unibas.dmi.dbis.cottontail.utilities.name.Name
import ch.unibas.dmi.dbis.cottontail.utilities.name.NameType
import io.grpc.Status
import io.grpc.stub.StreamObserver
import org.slf4j.LoggerFactory
import java.util.concurrent.ConcurrentHashMap

class CottonDMLService(val catalogue: Catalogue) : CottonDMLGrpc.CottonDMLImplBase() {
    /** Logger used for logging the output. */
    companion object {
        private val LOGGER = LoggerFactory.getLogger(CottonDMLService::class.java)
    }

    /**
     * gRPC endpoint for inserting data in a batch mode. All the data provided with the [CottontailGrpc.InsertMessage] will be inserted
     * in a single transaction. I.e. either the insert succeeds or fails completely.
     */
    override fun insert(request: CottontailGrpc.InsertMessage, responseObserver: StreamObserver<CottontailGrpc.InsertStatus>) = try {
<<<<<<< HEAD
        val schema = this.catalogue.schemaForName(request.entity.schema.name)
        val entity = schema.entityForName(request.entity.name)
        entity.Tx(false).begin { tx ->
            request.tupleList.map { it.dataMap }.forEach { entry ->
                val columns = mutableListOf<ColumnDef<*>>()
                val values = mutableListOf<Value<*>?>()
                entry.map {
                    val col = entity.columnForName(it.key)
                            ?: throw DatabaseException.ColumnDoesNotExistException(entity.fqn.append(it.key))
                    columns.add(col)
                    values.add(castToColumn(it.value, col))
=======
        val entityName = Name(request.entity.name)
        val schemaName = Name(request.entity.schema.name)
        if (entityName.type != NameType.SIMPLE) {
            responseObserver.onError(Status.INVALID_ARGUMENT.withDescription("Failed to insert into entity: Invalid entity name '${request.entity.name}'.").asException())
        } else if (schemaName.type != NameType.SIMPLE) {
            responseObserver.onError(Status.INVALID_ARGUMENT.withDescription("Failed to insert into entity: Invalid schema name '${request.entity.schema.name}'.").asException())
        } else {
            val schema = this.catalogue.schemaForName(schemaName)
            val entity = schema.entityForName(entityName)
            entity.Tx(false).begin { tx ->
                request.tupleList.map { it.dataMap }.forEach { entry ->
                    val columns = mutableListOf<ColumnDef<*>>()
                    val values = mutableListOf<Value<*>?>()
                    entry.map {
                        val col = entity.columnForName(Name(it.key)) ?: throw DatabaseException.ColumnDoesNotExistException(entity.fqn.append(it.key))
                        columns.add(col)
                        values.add(castToColumn(it.value, col))
                    }
                    tx.insert(StandaloneRecord(columns = columns.toTypedArray(), init = values.toTypedArray()))
>>>>>>> e76781a0
                }
                true
            }
            responseObserver.onNext(CottontailGrpc.InsertStatus.newBuilder().setSuccess(true).setTimestamp(System.currentTimeMillis()).build())
            responseObserver.onCompleted()

            /* Log... */
            LOGGER.trace("Successfully persisted ${request.tupleList.size} tuples to '${request.entity.fqn()}' (with commit).")
        }
    } catch (e: DatabaseException.SchemaDoesNotExistException) {
        val msg = "Insert failed because schema '${request.entity.schema.name} does not exist!"
        LOGGER.error(msg, e)
        responseObserver.onError(Status.NOT_FOUND.withDescription(msg).asException())
    } catch (e: DatabaseException.EntityDoesNotExistException) {
        val msg = "Insert failed because entity '${request.entity.name} does not exist!"
        LOGGER.error(msg, e)
        responseObserver.onError(Status.NOT_FOUND.withDescription(msg).asException())
    } catch (e: DatabaseException.ColumnDoesNotExistException) {
        val msg = "Insert failed because column '${e.column}' does not exist!"
        LOGGER.error(msg, e)
        responseObserver.onError(Status.NOT_FOUND.withDescription(msg).asException())
    } catch (e: ValidationException) {
        val msg = "Insert failed because data validation failed: ${e.message}"
        LOGGER.error(msg, e)
        responseObserver.onError(Status.INVALID_ARGUMENT.withDescription(msg).asException())
    }  catch (e: DatabaseException) {
        val msg = "Insert failed because of a database error: ${e.message}"
        LOGGER.error(msg, e)
        responseObserver.onError(Status.INTERNAL.withDescription(msg).asException())
    } catch (e: Throwable) {
        val msg = "Insert failed because of a unknown error: ${e.message}"
        LOGGER.error(msg, e)
        responseObserver.onError(Status.UNKNOWN.withDescription(msg).asException())
    }

    /**
     * gRPC endpoint for inserting data in a streaming mode; transactions will stay open until the caller explicitly completes them
     * or until an error occurs. As new entities are being inserted, new transactions will be created and thus new lock will be acquired.
     */
    override fun insertStream(responseObserver: StreamObserver<CottontailGrpc.InsertStatus>): StreamObserver<CottontailGrpc.InsertMessage> = object : StreamObserver<CottontailGrpc.InsertMessage> {

        /** List of all the [Entity.Tx] associated with this call. */
        private val transactions = ConcurrentHashMap<String, Entity.Tx>()

        /** Flag indicating that call was closed. */
        @Volatile
        private var closed = false

        init {
            LOGGER.trace("Streaming INSERT transaction was initiated by client.")
        }

        /**
         * Called whenever a new [CottontailGrpc.InsertMessage] arrives.
         *
         * @param request The next [CottontailGrpc.InsertMessage] message.
         */
        override fun onNext(request: CottontailGrpc.InsertMessage) {
            try {
                /* Check if call was closed and return. */
                if (closed) return
                val entityName = Name(request.entity.name)
                val schemaName = Name(request.entity.schema.name)
                if (entityName.type != NameType.SIMPLE) {
                    responseObserver.onError(Status.INVALID_ARGUMENT.withDescription("Failed to insert into entity: Invalid entity name '${request.entity.name}'.").asException())
                } else if (schemaName.type != NameType.SIMPLE) {
                    responseObserver.onError(Status.INVALID_ARGUMENT.withDescription("Failed to insert into entity: Invalid schema name '${request.entity.schema.name}'.").asException())
                } else {
                    /* Extract required schema and entity. */
                    val schema = this@CottonDMLService.catalogue.schemaForName(schemaName)
                    val entity = schema.entityForName(entityName)

                    /* Re-use or create Transaction. */
                    var tx = this.transactions[request.entity.fqn()]
                    if (tx == null) {
                        tx = entity.Tx(false)
                        this.transactions[request.entity.fqn()] = tx
                    }

<<<<<<< HEAD
                /* Extract required schema and entity. */
                val schema = this@CottonDMLService.catalogue.schemaForName(request.entity.schema.name)
                val entity = schema.entityForName(request.entity.name)

                /* Re-use or create Transaction. */
                var tx = this.transactions[request.entity.fqn()]
                if (tx == null) {
                    tx = entity.Tx(false)
                    this.transactions[request.entity.fqn()] = tx
                }

                /* Do the insert. */
                request.tupleList.map { it.dataMap }.forEach { entry ->
                    val columns = mutableListOf<ColumnDef<*>>()
                    val values = mutableListOf<Value<*>?>()
                    entry.map {
                        val col = entity.columnForName(it.key)
                                ?: throw DatabaseException.ColumnDoesNotExistException(entity.fqn.append(it.key))
                        columns.add(col)
                        values.add(castToColumn(it.value, col))
=======
                    /* Do the insert. */
                    request.tupleList.map { it.dataMap }.forEach { entry ->
                        val columns = mutableListOf<ColumnDef<*>>()
                        val values = mutableListOf<Value<*>?>()
                        entry.map {
                            val col = entity.columnForName(Name(it.key)) ?: throw DatabaseException.ColumnDoesNotExistException(entity.fqn.append(it.key))
                            columns.add(col)
                            values.add(castToColumn(it.value, col))
                        }
                        tx.insert(StandaloneRecord(columns = columns.toTypedArray(), init = values.toTypedArray()))
>>>>>>> e76781a0
                    }

                    /* Log... */
                    LOGGER.trace("Successfully inserted ${request.tupleList.size} tuples into '${request.entity.fqn()}' (no commit).")

                    /* Respond with status. */
                    responseObserver.onNext(CottontailGrpc.InsertStatus.newBuilder().setSuccess(true).setTimestamp(System.currentTimeMillis()).build())
                }
            } catch (e: DatabaseException.SchemaDoesNotExistException) {
                responseObserver.onError(Status.NOT_FOUND.withDescription("Insert failed because schema '${request.entity.schema.name} does not exist!").asException())
                this.cleanup()
            } catch (e: DatabaseException.EntityDoesNotExistException) {
                responseObserver.onError(Status.NOT_FOUND.withDescription("Insert failed because entity '${request.entity.fqn()} does not exist!").asException())
                this.cleanup()
            } catch (e: DatabaseException.ColumnDoesNotExistException) {
                responseObserver.onError(Status.NOT_FOUND.withDescription("Insert failed because column '${e.column}' does not exist!").asException())
                this.cleanup()
            } catch (e: ValidationException) {
                responseObserver.onError(Status.INVALID_ARGUMENT.withDescription("Insert failed because data validation failed: ${e.message}").asException())
                this.cleanup()
            } catch (e: DatabaseException) {
                responseObserver.onError(Status.INTERNAL.withDescription("Insert failed because of a database error: ${e.message}").asException())
                this.cleanup()
            } catch (e: Throwable) {
                responseObserver.onError(Status.UNKNOWN.withDescription("Insert failed because of a unknown error: ${e.message}").asException())
                this.cleanup()
            }
        }

        /**
         * Called when the client-side indicates an error condition.
         */
        override fun onError(t: Throwable) {
            LOGGER.trace("Streaming INSERT transaction was aborted by client. Reason: ${t.message}")
            this.cleanup()
        }

        /**
         * Called when client-side completes invocation, effectively ending the [Transaction].
         */
        override fun onCompleted() {
            LOGGER.trace("Streaming INSERT transaction was committed by client.")
            this.cleanup(true)
        }

        /**
         * Commits or rolls back all the  [Transaction]s associated with this call and closes them afterwards.
         *
         * @param commit If true [Transaction]s are commited before closing. Otherwise, they are rolled back.
         */
        private fun cleanup(commit: Boolean = false) {
            this.closed = true
            this.transactions.forEach {
                try {
                    if (commit) {
                        it.value.commit()
                    } else {
                        it.value.rollback()
                    }
                } finally {
                    it.value.close()
                }
            }
        }
    }

    /**
     * Casts the provided [CottontailGrpc.Data] to a data type supported by the provided [ColumnDef]
     *
     * @param value The [CottontailGrpc.Data] to cast.
     * @param col The [ColumnDef] of the column, the data should be stored in.
     * @return The converted value.
     */
    private fun castToColumn(value: CottontailGrpc.Data, col: ColumnDef<*>): Value<*>? = if (
            value.dataCase == CottontailGrpc.Data.DataCase.DATA_NOT_SET || value.dataCase == null
    ) {
        null
    } else {
        when (col.type) {
            is BooleanColumnType -> value.toBooleanValue()
            is ByteColumnType -> value.toByteValue()
            is ShortColumnType -> value.toShortValue()
            is IntColumnType -> value.toIntValue()
            is LongColumnType -> value.toLongValue()
            is FloatColumnType -> value.toFloatValue()
            is DoubleColumnType -> value.toDoubleValue()
            is StringColumnType -> value.toStringValue()
            is ComplexColumnType -> value.toComplex32Value()
            is IntVectorColumnType -> value.toIntVectorValue()
            is LongVectorColumnType -> value.toLongVectorValue()
            is FloatVectorColumnType -> value.toFloatVectorValue()
            is DoubleVectorColumnType -> value.toDoubleVectorValue()
            is BooleanVectorColumnType -> value.toBooleanVectorValue()
            is ComplexVectorColumnType -> value.toComplex32VectorValue()
        }
    }
}<|MERGE_RESOLUTION|>--- conflicted
+++ resolved
@@ -20,7 +20,7 @@
 import org.slf4j.LoggerFactory
 import java.util.concurrent.ConcurrentHashMap
 
-class CottonDMLService(val catalogue: Catalogue) : CottonDMLGrpc.CottonDMLImplBase() {
+class CottonDMLService (val catalogue: Catalogue): CottonDMLGrpc.CottonDMLImplBase() {
     /** Logger used for logging the output. */
     companion object {
         private val LOGGER = LoggerFactory.getLogger(CottonDMLService::class.java)
@@ -31,19 +31,6 @@
      * in a single transaction. I.e. either the insert succeeds or fails completely.
      */
     override fun insert(request: CottontailGrpc.InsertMessage, responseObserver: StreamObserver<CottontailGrpc.InsertStatus>) = try {
-<<<<<<< HEAD
-        val schema = this.catalogue.schemaForName(request.entity.schema.name)
-        val entity = schema.entityForName(request.entity.name)
-        entity.Tx(false).begin { tx ->
-            request.tupleList.map { it.dataMap }.forEach { entry ->
-                val columns = mutableListOf<ColumnDef<*>>()
-                val values = mutableListOf<Value<*>?>()
-                entry.map {
-                    val col = entity.columnForName(it.key)
-                            ?: throw DatabaseException.ColumnDoesNotExistException(entity.fqn.append(it.key))
-                    columns.add(col)
-                    values.add(castToColumn(it.value, col))
-=======
         val entityName = Name(request.entity.name)
         val schemaName = Name(request.entity.schema.name)
         if (entityName.type != NameType.SIMPLE) {
@@ -63,7 +50,6 @@
                         values.add(castToColumn(it.value, col))
                     }
                     tx.insert(StandaloneRecord(columns = columns.toTypedArray(), init = values.toTypedArray()))
->>>>>>> e76781a0
                 }
                 true
             }
@@ -103,7 +89,7 @@
      * gRPC endpoint for inserting data in a streaming mode; transactions will stay open until the caller explicitly completes them
      * or until an error occurs. As new entities are being inserted, new transactions will be created and thus new lock will be acquired.
      */
-    override fun insertStream(responseObserver: StreamObserver<CottontailGrpc.InsertStatus>): StreamObserver<CottontailGrpc.InsertMessage> = object : StreamObserver<CottontailGrpc.InsertMessage> {
+    override fun insertStream(responseObserver: StreamObserver<CottontailGrpc.InsertStatus>): StreamObserver<CottontailGrpc.InsertMessage> = object:StreamObserver<CottontailGrpc.InsertMessage>{
 
         /** List of all the [Entity.Tx] associated with this call. */
         private val transactions = ConcurrentHashMap<String, Entity.Tx>()
@@ -143,28 +129,6 @@
                         this.transactions[request.entity.fqn()] = tx
                     }
 
-<<<<<<< HEAD
-                /* Extract required schema and entity. */
-                val schema = this@CottonDMLService.catalogue.schemaForName(request.entity.schema.name)
-                val entity = schema.entityForName(request.entity.name)
-
-                /* Re-use or create Transaction. */
-                var tx = this.transactions[request.entity.fqn()]
-                if (tx == null) {
-                    tx = entity.Tx(false)
-                    this.transactions[request.entity.fqn()] = tx
-                }
-
-                /* Do the insert. */
-                request.tupleList.map { it.dataMap }.forEach { entry ->
-                    val columns = mutableListOf<ColumnDef<*>>()
-                    val values = mutableListOf<Value<*>?>()
-                    entry.map {
-                        val col = entity.columnForName(it.key)
-                                ?: throw DatabaseException.ColumnDoesNotExistException(entity.fqn.append(it.key))
-                        columns.add(col)
-                        values.add(castToColumn(it.value, col))
-=======
                     /* Do the insert. */
                     request.tupleList.map { it.dataMap }.forEach { entry ->
                         val columns = mutableListOf<ColumnDef<*>>()
@@ -175,7 +139,6 @@
                             values.add(castToColumn(it.value, col))
                         }
                         tx.insert(StandaloneRecord(columns = columns.toTypedArray(), init = values.toTypedArray()))
->>>>>>> e76781a0
                     }
 
                     /* Log... */
@@ -196,7 +159,7 @@
             } catch (e: ValidationException) {
                 responseObserver.onError(Status.INVALID_ARGUMENT.withDescription("Insert failed because data validation failed: ${e.message}").asException())
                 this.cleanup()
-            } catch (e: DatabaseException) {
+            }  catch (e: DatabaseException) {
                 responseObserver.onError(Status.INTERNAL.withDescription("Insert failed because of a database error: ${e.message}").asException())
                 this.cleanup()
             } catch (e: Throwable) {
