package org.mapdb

import ch.unibas.dmi.dbis.cottontail.storage.store.CleanerUtility
import org.mapdb.volume.Volume
import org.mapdb.volume.VolumeFactory

import java.io.File
import java.io.IOException
import java.nio.ByteBuffer
import java.nio.ByteOrder
import java.nio.MappedByteBuffer
import java.nio.channels.FileChannel
import java.nio.channels.FileLock
import java.nio.file.Path
import java.nio.file.StandardOpenOption

import java.util.concurrent.locks.ReentrantLock
import kotlin.concurrent.withLock
import kotlin.math.min
import java.nio.file.Paths
import java.util.*
import kotlin.math.max


/**
 * This is a re-implementation / copy of Map DB's [ByteBufferVol] class with minor modifications.
 *
 * @version 1.0
 * @author Ralph Gasser
 */
class CottontailDBVolume (val path: Path, val sliceShift: Int, val readonly: Boolean = false, val forceUnmap: Boolean = false, val initSize: Long = 2048L, val lockTimeout: Long = 5000): Volume() {

    companion object {
        const val WRITE_SIZE = 1024
        fun toByte(byt: Int): Byte = (byt and 0xff).toByte()
    }

    /**
     * Factory class.
     */
    class CottontailDBVolumeFactory(val forceUnmap: Boolean) : VolumeFactory() {

        override fun makeVolume(file: String, readOnly: Boolean, fileLockWait: Long, sliceShift: Int, initSize: Long, fixedSize: Boolean): Volume {
            return factory(file, readOnly, fileLockWait, sliceShift, forceUnmap, initSize)
        }

        override fun exists(file: String?): Boolean {
            return File(file!!).exists()
        }

        override fun handlesReadonly(): Boolean {
            return true
        }

        private fun factory(file: String, readOnly: Boolean, fileLockWait: Long, sliceShift: Int, forceUnmap: Boolean, initSize: Long): Volume {
            val path = Paths.get(file)
            return CottontailDBVolume(path = path, sliceShift = sliceShift, readonly = readOnly, forceUnmap = forceUnmap, initSize = initSize, lockTimeout = fileLockWait)
        }
    }

    /** The [FileChannel] used for data access. */
    private val fileChannel = if (this.readonly) {
        FileChannel.open(this.path, StandardOpenOption.READ)
    } else {
        FileChannel.open(this.path, StandardOpenOption.READ, StandardOpenOption.WRITE, StandardOpenOption.SPARSE, StandardOpenOption.CREATE)
    }

    /** Acquires a [FileLock] for file underlying this [FileChannel]. */
    private var fileLock = this.acquireFileLock(5000L)

    /** The size of an individual slice (in bytes). */
    private val sliceSize = 1L shl sliceShift

    /** Mask that can be used to identify the the slice part of the offset. */
    private val sliceSizeModMask = sliceSize - 1L

    /** Internal lock used to mediate access to changes to the slicing. */
    private val growLock = ReentrantLock()

    @Volatile
    private var slices = emptyArray<ByteBuffer?>()

    init {
        try {
            val mapMode = if (this.readonly) FileChannel.MapMode.READ_ONLY else FileChannel.MapMode.READ_WRITE
            val fileSize = this.fileChannel.size()
            var endSize = fileSize
            if (initSize > fileSize && !this.readonly)
                endSize = initSize //allocate more data

            if (endSize > 0) {
                val chunksSize = DataIO.roundUp(endSize, sliceSize).ushr(sliceShift).toInt()
                if (endSize > fileSize && !this.readonly) {
                    this.fileChannel.write(ByteBuffer.allocate(1), endSize-1)
                }

                this.slices = arrayOfNulls(chunksSize)
                for (pos in this.slices.indices) {
                    val b = this.fileChannel.map(mapMode, 1L * sliceSize * pos.toLong(), sliceSize)
                    assert(b.order() == ByteOrder.BIG_ENDIAN) { "Data must be in Big Endian order!" }
                    this.slices[pos] = b
                }
            }
        } catch (e: IOException) {
            throw DBException.VolumeIOError(e)
        }
    }


    /**
     * Forces the content of the file underpinning this [CottontailDBVolume] into physical memory using a best effort attempt.
     *
     * @return True on success.
     */
    override fun fileLoad(): Boolean {
        val slices = this.slices
        for (b in slices) {
            if (b is MappedByteBuffer) {
                b.load()
            }
        }
        return true
    }



    override fun truncate(size: Long) {
        val maxSize = 1 + size.ushr(this.sliceShift).toInt()
        val mapMode = if (this.readonly) FileChannel.MapMode.READ_ONLY else FileChannel.MapMode.READ_WRITE
        if (maxSize == this.slices.size)
            return

        if (maxSize > this.slices.size) {
            ensureAvailable(size)
            return
        }

        this.growLock.withLock {
            try {
                if (maxSize >= slices.size)
                    return
                val old = slices
                slices = Arrays.copyOf<ByteBuffer>(slices, maxSize)

                /* Force unmap the remaining buffers. */
                if (this.forceUnmap) {
                    for (i in maxSize until old.size) {
                        val b = old[i]
                        if (b is MappedByteBuffer) {
                            CleanerUtility.forceUnmap(b)
                        }
                        old[i] = null
                    }
                }

                /* Truncate the file. */
                this.fileChannel.truncate(1L *  this.sliceSize.toLong() * maxSize.toLong())
            } catch (e: IOException) {
                throw DBException.VolumeIOError(e)
            }
        }
    }

    /**
     * Forces all changes made to this [CottontailDBVolume] to disk. If this [CottontailDBVolume] was opened in
     * read-only mode, then invoking this method has no effect.
     */
    override fun sync() {
        if (this.readonly)
            return

        this.growLock.withLock {
            val slices = this.slices
            for (i in slices.indices.reversed()) {
                val b = slices[i]
                if (b is MappedByteBuffer) {
                    b.force()
                }
            }
        }
    }

    /**
     *
     */
    override fun clear(startOffset: Long, endOffset: Long) {
        assert(startOffset <= endOffset) { "Start of the offset must me smaller or equal than the end of the offset."}
        var remaining = endOffset - startOffset
        var written = 0L
        val startSlice = startOffset.ushr(this.sliceShift).toInt()
        val endSlice = endOffset.ushr(this.sliceShift).toInt()

        for (slice in startSlice until endSlice) {
            var buf = this.getSlice(startOffset)
            val start = if (slice == startSlice) {
                ((startOffset and sliceSizeModMask) + written).toInt()
            } else {
                0
            }
            val end = max(start + remaining, this.sliceSize).toInt()

            var pos = start
            while (pos < end) {
                val write = min(WRITE_SIZE, end - start)
                buf = buf.duplicate()
                buf.position(pos)
                buf.put(ByteArray(WRITE_SIZE), 0, write)
                pos += write
                remaining -= write
                written += write
            }
        }
    }

    /**
     * Ensures that the slice referenced by a given offset is available and creates the portion of the file, if necessary.
     *
     * @param offset The offset (in bytes) into the file.
     */
    override fun ensureAvailable(offset: Long) {
        val endOffset = DataIO.roundUp(offset, 1L shl sliceShift)
        val slicePos = endOffset.ushr(sliceShift).toInt()
        val mapMode = if (this.readonly) FileChannel.MapMode.READ_ONLY else FileChannel.MapMode.READ_WRITE
        if (slicePos < this.slices.size) {
            return
        }

        this.growLock.withLock {
            try {
                /* Check second time (with lock). */
                if (slicePos <= this.slices.size)
                    return

                val oldSize = this.slices.size

                /* Pre-clear of appended file. */
<<<<<<< HEAD
                this.fileChannel.write(ByteBuffer.allocate(1), endOffset)
=======
                this.fileChannel.write(ByteBuffer.allocate(1), endOffset-1)
>>>>>>> baaccef9

                /* Grow slices. */
                var slices2 = this.slices
                slices2 = slices2.copyOf(slicePos)

                for (pos in oldSize until slices2.size) {
                    val b = this.fileChannel.map(mapMode, 1L * sliceSize * pos.toLong(), sliceSize)
                    assert(b.order() == ByteOrder.BIG_ENDIAN) { "Data must be in Big Endian order!" }
                    slices2[pos] = b
                }

                this.slices = slices2
            } catch (e: IOException) {
                throw DBException.VolumeIOError(e)
            }
        }
    }

    /**
     * Closes this [CottontailDBVolume] and the underlying [FileChannel]. All the referenced [ByteBuffer]s will be
     * released when invoking this method.
     *
     * <strong>IMPORTANT:<strong> Due to a peculiarity of how memory mapped files are handled by the JVM, calling this
     * method does NOT unmap the memory mapped regions until the [ByteBuffer]s are actually garbage collected. Set the
     * [CottontailDBVolume.forceUnmap] option to true, to enforce unmapping.
     */
    override fun close() {
        if (!this.closed.compareAndSet(false, true))
            return

        this.growLock.withLock {
            try {
                /* Release lock and close FileChannel. */
                if (this.fileLock.isValid) {
                    this.fileLock.release()
                }
                this.fileChannel.close()

                /* Unmap all the slices. */
                if (this.forceUnmap) {
                    for (b in this.slices) {
                        if (b is MappedByteBuffer) {
                            CleanerUtility.forceUnmap(b)
                        }
                    }
                }

                /* Null al the slices. */
                this.slices.fill(null, 0, this.slices.size)
                this.slices = emptyArray()
            } catch (e: IOException) {
                throw DBException.VolumeIOError(e)
            }
        }
    }

    override fun getByte(offset: Long): Byte = this.getSlice(offset)[(offset and sliceSizeModMask).toInt()]

    override fun putByte(offset: Long, value: Byte) {
        this.getSlice(offset).put((offset and this.sliceSizeModMask).toInt(), value)
    }

    override fun getInt(offset: Long): Int = this.getSlice(offset).getInt((offset and sliceSizeModMask).toInt())

    override fun putInt(offset: Long, value: Int) {
        this.getSlice(offset).putInt((offset and this.sliceSizeModMask).toInt(), value)
    }

    override fun getLong(offset: Long): Long = this.getSlice(offset).getLong((offset and sliceSizeModMask).toInt())

    override fun putLong(offset: Long, value: Long){
        this.getSlice(offset).putLong((offset and this.sliceSizeModMask).toInt(), value)
    }

    override fun getUnsignedShort(offset: Long): Int {
        val b = getSlice(offset)
        var bpos = (offset and sliceSizeModMask).toInt()
        return b[bpos++].toInt() and 0xff shl 8 or (b[bpos].toInt() and 0xff)
    }

    override fun putUnsignedShort(offset: Long, value: Int) {
        val b = this.getSlice(offset)
        var bpos = (offset and sliceSizeModMask).toInt()

        b.put(bpos++, (value shr 8).toByte())
        b.put(bpos, value.toByte())
    }
    override fun getUnsignedByte(offset: Long): Int {
        val b = getSlice(offset)
        val bpos = (offset and sliceSizeModMask).toInt()
        return (b[bpos].toInt() and 0xff)
    }

    override fun putUnsignedByte(offset: Long, byt: Int) {
        val b = getSlice(offset)
        val bpos = (offset and sliceSizeModMask).toInt()

        b.put(bpos, toByte(byt))
    }

    override fun getSixLong(pos: Long): Long {
        val bb = getSlice(pos)
        var bpos = (pos and sliceSizeModMask).toInt()

        return (bb[bpos++].toInt() and 0xff).toLong() shl 40 or
                ((bb[bpos++].toInt() and 0xff).toLong() shl 32) or
                ((bb[bpos++].toInt() and 0xff).toLong() shl 24) or
                ((bb[bpos++].toInt() and 0xff).toLong() shl 16) or
                ((bb[bpos++].toInt() and 0xff).toLong() shl 8) or
                (bb[bpos].toInt() and 0xff).toLong()
    }

    override fun putSixLong(pos: Long, value: Long) {
        val b = getSlice(pos)
        val f = 0xff.toLong()
        var bpos = (pos and sliceSizeModMask).toInt()

        if (CC.ASSERT && value.ushr(48) != 0L)
            throw DBException.DataCorruption("six long out of range")

        b.put(bpos++, (f and (value shr 40)).toByte())
        b.put(bpos++, (f and (value shr 32)).toByte())
        b.put(bpos++, (f and (value shr 24)).toByte())
        b.put(bpos++, (f and (value shr 16)).toByte())
        b.put(bpos++, (f and (value shr 8)).toByte())
        b.put(bpos, (f and value).toByte())
    }

    override fun putPackedLong(pos: Long, value: Long): Int {
        val b = getSlice(pos)
        val bpos = (pos and sliceSizeModMask).toInt()

        //$DELAY$
        var ret = 0
        var shift = 63 - java.lang.Long.numberOfLeadingZeros(value)
        shift -= shift % 7 // round down to nearest multiple of 7
        while (shift != 0) {
            b.put(bpos + ret++, (value.ushr(shift) and 0x7F).toByte())
            //$DELAY$
            shift -= 7
        }
        b.put(bpos + ret++, (value and 0x7F or 0x80).toByte())
        return ret
    }

    override fun getPackedLong(position: Long): Long {
        val b = getSlice(position)
        val bpos = (position and sliceSizeModMask).toInt()

        var ret: Long = 0
        var pos2 = 0
        var v: Int
        do {
            v = b.get(bpos + pos2++).toInt()
            ret = ret shl 7 or (v and 0x7F).toLong()
        } while (v and 0x80 == 0)

        return pos2.toLong() shl 60 or ret
    }

    override fun getData(offset: Long, bytes: kotlin.ByteArray?, bytesPos: Int, size: Int) {
        val b1 = getSlice(offset).duplicate()
        val bufPos = (offset and sliceSizeModMask).toInt()

        b1.position(bufPos)
        b1.get(bytes, bytesPos, size)
    }

    override fun putData(offset: Long, src: kotlin.ByteArray, srcPos: Int, srcSize: Int) {
        val b1 = getSlice(offset).duplicate()
        val bufPos = (offset and sliceSizeModMask).toInt()

        b1.position(bufPos)
        b1.put(src, srcPos, srcSize)
    }

    override fun putData(offset: Long, buf: ByteBuffer?) {
        val b1 = getSlice(offset).duplicate()
        val bufPos = (offset and sliceSizeModMask).toInt()
        //no overlap, so just write the value
        b1.position(bufPos)
        b1.put(buf)
    }

    override fun putDataOverlap(offset: Long, data: ByteArray, pos: Int, len: Int) {
        var offset = offset
        var pos = pos
        var len = len
        val overlap = offset.ushr(sliceShift) != (offset + len).ushr(sliceShift)

        if (overlap) {
            while (len > 0) {
                val b = getSlice(offset).duplicate()
                b.position((offset and sliceSizeModMask).toInt())

                val toPut = min(len, (sliceSize - b.position()).toInt())

                b.limit(b.position() + toPut)
                b.put(data, pos, toPut)

                pos += toPut
                len -= toPut
                offset += toPut.toLong()
            }
        } else {
            putData(offset, data, pos, len)
        }
    }

    override fun getDataInputOverlap(offset: Long, size: Int): DataInput2 {
        var offset = offset
        var size = size
        val overlap = offset.ushr(sliceShift) != (offset + size).ushr(sliceShift)
        if (overlap) {
            val bb = ByteArray(size)
            val origLen = size
            while (size > 0) {
                val b = getSlice(offset).duplicate()
                b.position((offset and sliceSizeModMask).toInt())

                val toPut = min(size, (sliceSize - b.position()).toInt())

                b.limit(b.position() + toPut)
                b.get(bb, origLen - size, toPut)
                size -= toPut
                offset += toPut.toLong()
            }
            return DataInput2.ByteArray(bb)
        } else {
            //return mapped buffer
            return getDataInput(offset, size)
        }
    }

    override fun copyTo(inputOffset: Long, target: Volume, targetOffset: Long, size: Long) {
        val b1 = getSlice(inputOffset).duplicate()
        val bufPos = (inputOffset and sliceSizeModMask).toInt()

        b1.position(bufPos)
        b1.limit((bufPos + size).toInt())
        target.putData(targetOffset, b1)
    }

    /**
     *
     */
    override fun getDataInput(offset: Long, size: Int): DataInput2 = DataInput2.ByteBuffer(getSlice(offset), (offset and sliceSizeModMask).toInt())

    /**
     * Returns a [File] object for the file underpinning this [CottontailDBVolume].
     *
     * @return [File] object
     */
    override fun getFile(): File = this.path.toFile()

    /**
     * Returns the size of the file underpinning this [CottontailDBVolume].
     *
     * @return File size.
     */
    override fun length(): Long = this.fileChannel.size()

    /**
     * Returns true if this [CottontailDBVolume]was opened in read-only mode and false otherwise.
     *
     * @return Read-only mode of this [CottontailDBVolume].
     */
    override fun isReadOnly(): Boolean = this.readonly

    /**
     * Returns true if the [FileLock] underpinning this [FileChannel] is still valid.
     *
     * @return True if file underpinning this [FileChannel] is locked, false otherwise.
     */
    override fun getFileLocked(): Boolean = this.fileLock.isValid

    /**
     * Always returns true.
     *
     * @return true
     */
    override fun isSliced(): Boolean = true

    /**
     * Returns the size (in bytes) of an individual slice managed by this [CottontailDBVolume].
     *
     * @return Size of a slice.
     */
    override fun sliceSize(): Int = this.sliceSize.toInt()

    /**
     * Returns the slice for the given offset.
     *
     * @param offset The offset (in bytes) into the [CottontailDBVolume].
     */
    fun getSlice(offset: Long): ByteBuffer {
        val slices = this.slices
        val pos = offset.ushr(this.sliceShift).toInt()
        return slices[pos] ?: throw DBException.VolumeEOF("Get/Set beyond file size. Requested offset: " + offset + ", volume size: " + length())
    }

    /**
     * Tries to acquire a file lock of this [FileChannel] and returns it.
     *
     * @param timeout The amount of milliseconds to wait for lock.
     * @return lock The [FileLock] acquired.
     */
    private fun acquireFileLock(timeout: Long) : FileLock {

        val start = System.currentTimeMillis()
        do  {
            try {
                val lock = this.fileChannel.tryLock()
                if (lock != null) {
                    return lock
                } else {
                    Thread.sleep(250)
                }
            } catch (e: IOException) {
                throw DBException.VolumeIOError(e)
            }
        } while (System.currentTimeMillis() - start < timeout)
        throw DBException.FileLocked(this.path, null)
    }
}<|MERGE_RESOLUTION|>--- conflicted
+++ resolved
@@ -234,11 +234,7 @@
                 val oldSize = this.slices.size
 
                 /* Pre-clear of appended file. */
-<<<<<<< HEAD
-                this.fileChannel.write(ByteBuffer.allocate(1), endOffset)
-=======
                 this.fileChannel.write(ByteBuffer.allocate(1), endOffset-1)
->>>>>>> baaccef9
 
                 /* Grow slices. */
                 var slices2 = this.slices
