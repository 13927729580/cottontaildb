package org.vitrivr.cottontail.database.queries.planning.cost

import java.util.*
import kotlin.math.roundToInt
import kotlin.system.measureNanoTime

/**
 * Represents a unit of [Cost]. Used to measure and compare operations in Cottontail DB.
 *
 * @author Ralph Gasser
 * @version 1.1.0
 */
data class Cost constructor(val io: Float = 0.0f, val cpu: Float = 0.0f, val memory: Float = 0.0f) : Comparable<Cost> {

    companion object {
        val ZERO = Cost(0.0f, 0.0f, 0.0f)
        val INVALID = Cost(Float.NaN, Float.NaN, Float.NaN)

<<<<<<< HEAD
        /* Cost of read access to disk. TODO: Calculate based on local hardware. */
        const val COST_DISK_ACCESS_READ = 1e-5f

        /* Cost of write access to disk. TODO: Calculate based on local hardware. */
        const val COST_DISK_ACCESS_WRITE = 1e-2f

        /* Cost of read access to memory. TODO: Calculate based on local hardware. */
        const val COST_MEMORY_ACCESS_READ = 1e-6f
=======
        /** Number of repetitions to run when estimating costs. */
        private const val ESTIMATION_REPETITION = 1_000_000

        /** Constant used to estimate, how much parallelisation makes sense given CPU [Cost]s. This is a magic number :-) */
        private const val PARALLELISATION_CONSTANT = 25.0f

        /** Cost read access to disk. TODO: Estimate based on local hardware. */
        const val COST_DISK_ACCESS_READ = 1e-4f

        /** Cost read access to disk. TODO: Estimate based on local hardware. */
        const val COST_DISK_ACCESS_WRITE = 5 * 1e-4f

        /** Estimated cost of memory access. */
        val COST_MEMORY_ACCESS = estimateMemoryAccessCost()

        /** Estimated cost of a floating point operation. */
        val COST_FLOP = estimateFlopCost()
>>>>>>> 71a893b6

        /* Cost of write access to memory. TODO: Calculate based on local hardware. */
        const val COST_MEMORY_ACCESS_WRITE = 1e-5f

        /* Cost of floating point operation. TODO: Calculate based on local hardware. */
        const val COST_MEMORY_ACCESS_FLOP = 1e-6f

        /* Default selectivity for boolean predicates. */
        const val COST_DEFAULT_SELECTIVITY = 0.5f

        /**
         * Estimates the cost of memory access  based on a series of measurements.
         */
        private fun estimateMemoryAccessCost(): Float {
            val random = SplittableRandom()
            var time = 0L
            repeat(ESTIMATION_REPETITION) {
                var a = random.nextLong()
                var b = random.nextLong()
                var c = 0L
                time += measureNanoTime {
                    c = a
                    a = b
                    b = c
                }
                c + b
            }
            return ((time) / (ESTIMATION_REPETITION * 3)) * 1e-9f
        }

        /**
         * Estimates the cost of a single floating point operation based on a series of measurements
         * for add, subtraction, multiplication and division
         */
        private fun estimateFlopCost(): Float {
            val random = SplittableRandom()
            var timeAdd = 0L
            repeat(ESTIMATION_REPETITION) {
                val a = random.nextDouble()
                val b = random.nextDouble()
                timeAdd += measureNanoTime {
                    a + b
                }
            }

            var timeSubtract = 0L
            repeat(ESTIMATION_REPETITION) {
                val a = random.nextDouble()
                val b = random.nextDouble()
                timeSubtract += measureNanoTime {
                    a - b
                }
            }

            var timeMultiply = 0L
            repeat(ESTIMATION_REPETITION) {
                val a = random.nextDouble()
                val b = random.nextDouble()
                timeMultiply += measureNanoTime {
                    a * b
                }
            }

            var timeDivide = 0L
            repeat(ESTIMATION_REPETITION) {
                val a = random.nextDouble()
                val b = random.nextDouble(1.0)
                timeDivide += measureNanoTime {
                    a / b
                }
            }

            return ((timeAdd + timeSubtract + timeMultiply + timeDivide) / (ESTIMATION_REPETITION * 4)) * 1e-9f
        }
    }

    /**
     * Estimates, how much parallelisation makes sense given this [Cost]s CPU cost.
     *
     * @return Parallelisation estimation for this [Cost].
     */
    fun parallelisation() = (this.cpu / PARALLELISATION_CONSTANT).roundToInt()


    operator fun plus(other: Cost): Cost = Cost(this.io + other.io, this.cpu + other.cpu, this.memory + other.memory)
    operator fun minus(other: Cost): Cost = Cost(this.io - other.io, this.cpu - other.cpu, this.memory - other.memory)
    operator fun times(other: Cost): Cost = Cost(this.io * other.io, this.cpu * other.cpu, this.memory * other.memory)
    operator fun div(other: Cost): Cost = Cost(this.io / other.io, this.cpu / other.cpu, this.memory / other.memory)
    operator fun plus(other: Number): Cost = Cost(this.io + other.toFloat(), this.cpu + other.toFloat(), this.memory + other.toFloat())
    operator fun minus(other: Number): Cost = Cost(this.io - other.toFloat(), this.cpu - other.toFloat(), this.memory - other.toFloat())
    operator fun times(other: Number): Cost = Cost(this.io * other.toFloat(), this.cpu * other.toFloat(), this.memory * other.toFloat())
    operator fun div(other: Number): Cost = Cost(this.io / other.toFloat(), this.cpu / other.toFloat(), this.memory / other.toFloat())
    override fun compareTo(other: Cost): Int = (2.0f * (this.cpu - other.cpu) + 1.25f * (this.io - other.io) + (this.memory - other.memory) * 1e-9).toInt()
}<|MERGE_RESOLUTION|>--- conflicted
+++ resolved
@@ -16,16 +16,6 @@
         val ZERO = Cost(0.0f, 0.0f, 0.0f)
         val INVALID = Cost(Float.NaN, Float.NaN, Float.NaN)
 
-<<<<<<< HEAD
-        /* Cost of read access to disk. TODO: Calculate based on local hardware. */
-        const val COST_DISK_ACCESS_READ = 1e-5f
-
-        /* Cost of write access to disk. TODO: Calculate based on local hardware. */
-        const val COST_DISK_ACCESS_WRITE = 1e-2f
-
-        /* Cost of read access to memory. TODO: Calculate based on local hardware. */
-        const val COST_MEMORY_ACCESS_READ = 1e-6f
-=======
         /** Number of repetitions to run when estimating costs. */
         private const val ESTIMATION_REPETITION = 1_000_000
 
@@ -43,13 +33,6 @@
 
         /** Estimated cost of a floating point operation. */
         val COST_FLOP = estimateFlopCost()
->>>>>>> 71a893b6
-
-        /* Cost of write access to memory. TODO: Calculate based on local hardware. */
-        const val COST_MEMORY_ACCESS_WRITE = 1e-5f
-
-        /* Cost of floating point operation. TODO: Calculate based on local hardware. */
-        const val COST_MEMORY_ACCESS_FLOP = 1e-6f
 
         /* Default selectivity for boolean predicates. */
         const val COST_DEFAULT_SELECTIVITY = 0.5f
@@ -136,5 +119,5 @@
     operator fun minus(other: Number): Cost = Cost(this.io - other.toFloat(), this.cpu - other.toFloat(), this.memory - other.toFloat())
     operator fun times(other: Number): Cost = Cost(this.io * other.toFloat(), this.cpu * other.toFloat(), this.memory * other.toFloat())
     operator fun div(other: Number): Cost = Cost(this.io / other.toFloat(), this.cpu / other.toFloat(), this.memory / other.toFloat())
-    override fun compareTo(other: Cost): Int = (2.0f * (this.cpu - other.cpu) + 1.25f * (this.io - other.io) + (this.memory - other.memory) * 1e-9).toInt()
+    override fun compareTo(other: Cost): Int = (2.0f * (this.cpu - other.cpu) + 1.25f * (this.io - other.io) + (this.memory - other.memory)).toInt()
 }