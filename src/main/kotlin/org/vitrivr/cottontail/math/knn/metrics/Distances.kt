--- conflicted
+++ resolved
@@ -6,11 +6,8 @@
     L2SQUARED(SquaredEuclidianDistance),
     HAMMING(HammingDistance),
     COSINE(CosineDistance),
+    HAVERSINE(HaversineDistance),
     CHISQUARED(ChisquaredDistance),
-<<<<<<< HEAD
-    HAVERSINE(HaversineDistance)
-=======
     REALINNERPRODUCT(RealInnerProductDistance),
     ABSOLUTEINNERPRODUCT(AbsoluteInnerProductDistance)
->>>>>>> c6201bdc
 }